--- conflicted
+++ resolved
@@ -99,9 +99,6 @@
 		env.overrideAll(build.getBuildVariables()); // Add in matrix axes..
 		String expandedClone = env.expand(clone), expandedTemplate = env.expand(template);
 
-<<<<<<< HEAD
-		vsphere.cloneVm(expandedClone, expandedTemplate, linkedClone, resourcePool, cluster, datastore);
-=======
         String resourcePoolName = resourcePool;
         if (resourcePool.length() == 0) {
             // Not all installations are using resource pools. But there is always a hidden "Resources" resource
@@ -109,8 +106,7 @@
             resourcePoolName = "Resources";
         }
 
-        vsphere.cloneVm(expandedClone, expandedTemplate, linkedClone, resourcePoolName, cluster);
->>>>>>> 40bc27c4
+        vsphere.cloneVm(expandedClone, expandedTemplate, linkedClone, resourcePoolName, cluster, datastore);
 		VSphereLogger.vsLogger(jLogger, "\""+expandedClone+"\" successfully deployed!");
 
 		return true;
